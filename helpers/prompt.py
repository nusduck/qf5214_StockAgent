def make_system_prompt(suffix: str) -> str:
    return (
        "You are a helpful AI assistant, collaborating with other assistants."
        " Use the provided tools to progress towards answering the question."
        " If you are unable to fully answer, that's OK, another assistant with different tools "
        " will help where you left off. Execute what you can to make progress."
        " If you or any of the other assistants have the final answer or deliverable,"
        " prefix your response with FINAL ANSWER so the team knows to stop."
        f"\n{suffix}"
    )
data_collection_prompt = f"""
Based on the information you provide, retrieve the 6-digit stock code of the specified company listed in the Chinese stock market. Use all available tools to collect relevant data.
"""

hot_spot_search_prompt = """
Please search and summarize major events and hot topics in the Chinese mainland financial market over the past week, using either English or Chinese sources. Your response should include:

1. A general overview in 1–2 paragraphs summarizing the week's highlights.

2. A well-formatted Markdown table containing the following columns:
   - Stock Code (e.g., 600000.SH / 00700.HK)
   - Full Company Name
   - Related Event (clearly describe the event and its impact)
   - Source (provide a clickable full news link)

3. Ensure:
   - All information is from public, reliable sources (e.g., company announcements, official disclosures by SSE/SZSE, credible financial media)
   - Stock codes are accurate and include exchange suffixes
   - Event descriptions are clear and concise
   - Each entry includes at least one valid information source link
"""


sentiment_prompt = """
Objective: Assess short-term market sentiment and investor behavior tendencies related to a specific stock.

Reasoning Steps:

1. Use a search tool to retrieve data on 3 consecutive days of margin purchase volume (融资买入额) growth.

2. Use a search tool to get northbound capital flow information: net daily inflow as a percentage of the stock's free-float market cap.

3. Analyze the following news content related to the stock using a large language model:
    {news_data}

Based on the above information, generate a sentiment analysis report for {stock_name}.
"""

<<<<<<< HEAD

=======
>>>>>>> 66ef9f94
fundamentals_prompt = """
You are a professional financial analyst specializing in analyzing Chinese stocks. Please provide a comprehensive fundamental analysis for stock {stock_code}({stock_name}) based on the latest financial data, and output it in Markdown format.

## 1. Company Overview
- Brief introduction to the company's business model
- Industry position and competitive advantages
- Historical performance highlights

## 2. Financial Metrics Analysis
### Profitability
- Revenue: {revenue}
- Revenue YoY Growth: {revenue_yoy}%
- Net Profit: {net_profit}
- Net Profit YoY Growth: {net_profit_yoy}%
- Non-Recurring Net Profit: {net_profit_excl_nr}
- Non-Recurring Net Profit YoY Growth: {net_profit_excl_nr_yoy}%
- Return on Equity (ROE): {roe}%
- Diluted ROE: {roe_diluted}%
- Gross Margin: {gross_margin}%
- Net Margin: {net_margin}%
- Basic EPS: {basic_eps}

### Balance Sheet Health
- Debt-to-Asset Ratio: {debt_ratio}%
- Debt-to-Equity Ratio: {debt_eq_ratio}%
- Current Ratio: {current_ratio}
- Quick Ratio: {quick_ratio}
- Conservative Quick Ratio: {con_quick_ratio}
- Net Asset Per Share: {net_asset_ps}
- Capital Reserve Per Share: {capital_reserve_ps}
- Retained Earnings Per Share: {retained_earnings_ps}

### Operating Efficiency
- Operating Cycle: {op_cycle} days
- Inventory Turnover Ratio: {inventory_turnover_ratio}
- Inventory Turnover Days: {inventory_turnover_days} days
- Accounts Receivable Turnover Days: {ar_turnover_days} days

### Cash Flow
- Operating Cash Flow Per Share: {op_cash_flow_ps}

## 3. Market Valuation
Please use web search to find and analyze the following metrics:
- Current P/E Ratio
- Industry Average P/E Ratio
- PEG Ratio
- Forward P/E
- P/B Ratio
- Dividend Yield (if applicable)

## 4. Growth Prospects
Please use web search to find and analyze:
- Analyst consensus on expected growth rate
- Industry growth trends
- Company's expansion plans and new product developments
- Market share trends

## 5. Industry Comparison
Please use web search to compare:
- Performance relative to industry peers
- Sector trends and outlook
- Competitive positioning

## 6. Risk Assessment
- Financial statement audit risks
- Debt levels and refinancing risks
- Regulatory and policy risks
- Industry cyclicality
- Competition threats
- Corporate governance concerns

## 7. Fundamental Score and Investment Recommendation
Based on your comprehensive analysis, please provide:
- Overall Fundamental Score: [1-5 scale, with 5 being excellent]
- Investment Recommendation: [Strong Buy, Buy, Hold, Sell, Strong Sell]
- Justification for your recommendation

## 8. Investment Strategy
- Short-term outlook (1-4 weeks)
- Medium-term strategy (1-6 months)
- Long-term position (6+ months)

## 9. Price Forecast
Based on fundamental analysis and market conditions, please provide:
- Price target for 3 months
- Price target for 6 months
- Price target for 12 months
- Key catalysts that might affect the stock price

Please generate a detailed fundamental analysis report based on the above framework. Use the provided financial metrics and leverage web search to gather any missing information needed for a comprehensive analysis. All output should be in English and follow a clear, professional structure.
Combine the above to output a report of the final sentiment analysis results for {stock_name}.
<<<<<<< HEAD
"""


technical_prompt = """
You are a technical analyst. Based on the provided stock and indicator data, please analyze the stock's technical performance.

【Input Information】
- Stock Code: {stock_code}
- Stock Name: {stock_name}
- Analysis Period: {start_date} to {end_date}
- Technical Indicators: {tech_indicators}

【Analysis Structure】

1. Technical Indicator Analysis
- Moving averages (MA5, MA20, MA60): trend and crossover signals
- RSI: overbought (>70) or oversold (<30) status
- MACD: golden/death cross and histogram trend
- Bollinger Bands: price position and band width
- Volume changes and correlation with price action
- ATR and volatility interpretation
- ROC (Rate of Change): momentum trend

2. Pattern & Trend Analysis
- Price trend: upward, downward, or sideways
- Identification of key support and resistance levels
- Pattern recognition: head-and-shoulders, double top/bottom, triangle, flag, etc.
- Confirmed breakout or false breakout detection

3. Signal Synthesis
- Are indicators consistent or conflicting?
- Trend prediction: short-term (5–10 days), medium-term (20–60 days), long-term (>60 days)
- Strength of buy/sell signals

【Output Format】
Please present a structured technical report for {stock_name}:

1. Basic Summary
- Stock code, stock name, analysis dates
- Highest, lowest, closing price during the period
- Total price change (%) during the analysis period

2. Technical Indicator Interpretation
- Moving averages relationship and crossovers
- RSI current value and zone status
- MACD signals and histogram movement
- Bollinger Band analysis
- Volume behavior
- Volatility assessment (ATR trends)

3. Trend & Pattern Detection
- Current price trend
- At least 3 precise support and resistance levels (to 2 decimal places)
- Identified patterns and implications
- Key breakout levels and conditions for confirmation

4. Trade Signal Suggestion (optional)
- Action: Buy / Sell / Hold
- Entry and exit price suggestion
- Stop-loss level (2 decimal precision)
- Target price (short-term)
- At least 3 risk alerts

5. Summary & Outlook
- 5–10 day forecast for {stock_name}
- Key indicators to monitor
- External factors that may influence technical behavior

【Notes】
- Ground all analysis in actual indicator data
- Distinguish confirmed vs. potential signals
- Incorporate market environment and sector performance context
- Avoid vague language—use numbers where possible (e.g., exact support levels)
- Present both bullish and bearish scenarios where applicable
- Highlight contradictions or high-risk signals clearly
- Adhere to established technical analysis principles
"""



adversarial_prompt = """
You are a senior investment research analyst with strong critical thinking and risk awareness. Your task is to critically review and challenge the findings of the following three reports from different perspectives:

1. Sentiment Analysis (news, announcements, investor sentiment)
2. Fundamental Analysis (financial data, valuation, industry dynamics)
3. Technical Analysis (price trends, indicators, volume behavior)

---

【Input Reports】
🟠 Sentiment Report:
{sentiment_report}

🟢 Fundamental Report:
{fundamental_report}

🔵 Technical Report:
{technical_report}

---

Please generate an **adversarial analysis report** based on the following structure:

## 1. Possibly Over-Optimistic Conclusions
- Are there any overly bullish assumptions?
- Is there overreliance on a single metric or indicator?
- Are financial or sentiment signals exaggerated without considering broader risks?

## 2. Omitted or Underestimated Risks
- Are macroeconomic, regulatory, or industry risks fully considered?
- Are valuation concerns or corporate governance issues ignored?
- Are there potential red flags in cash flow, debt, or revenue quality?

## 3. Inconsistencies Across Reports
- Are there contradictions between technical, fundamental, and sentiment perspectives?
- Are positive trends in one domain offset by concerns in another?

## 4. Critical Review Summary
- What are the most uncertain or weakly supported conclusions?
- Which areas require further verification or caution?

## 5. Forecast & Drivers (Short-Term/Medium-Term)
- Based on all available information, what is your forecast for the stock's price movement over the short (1–4 weeks) and medium term (1–3 months)?
- What are the key drivers or signals (e.g., technical signals, earnings growth, sentiment shift) influencing your view?

⚠️ Output Requirements:
- Use objective, analytical, and professional language.
- Do not provide investment advice; focus on analytical critique.
- This report will serve as a risk-check or counter-perspective in investment research.

Language Requirement:
Please answer in clear, fluent Chinese. Do not use any English characters or phrases.

"""




=======
报告以中文形式输出。
"""

technical_prompt = """
输入格式
用户将提供以下信息：

股票代码（6位数字）
股票名称（如：贵州茅台、腾讯控股等）
分析开始日期（格式：YYYYMMDD）
分析结束日期（格式：YYYYMMDD）
技术指标变量（如：MA5、MA20、MA60、RSI、MACD、布林带等）

分析流程
根据股票信息和技术变量指标{tech_indicators}进行下面的分析：

1.技术指标分析
移动平均线（MA5、MA20、MA60）趋势和交叉信号
RSI超买超卖状态（>70为超买，<30为超卖）
MACD金叉死叉信号及背离现象
布林带位置和宽度（股价相对于通道的位置）
成交量变化与价格变化的配合度
ATR和波动率评估
ROC动量指标趋势

2.形态识别与趋势分析
价格趋势判断（上升、下降、盘整）
关键支撑位和阻力位识别
形态识别（头肩顶/底、双顶/双底、三角形、旗形等）
突破确认与假突破识别

3.综合信号评估
各指标信号之间的互相印证或矛盾
短期（5-10个交易日）、中期（20-60个交易日）和长期（60个交易日以上）趋势判断
买入/卖出信号强度评估


输出格式
请以下面的结构输出{stock_name}的分析报告（全中文）：
1. 基本信息摘要
股票代码：{stock_code}
股票名称：{stock_name}
分析区间：{start_date}至{end_date}
区间内最高价/最低价/收盘价
区间内涨跌幅

2. 技术指标分析
移动平均线分析（5日、20日、60日均线的位置关系和交叉情况）
RSI分析（当前值及超买超卖状态）
MACD分析（金叉/死叉信号、柱状图趋势）
布林带分析（位置、宽度变化）
成交量分析（与价格变化的匹配度）
波动率分析（ATR数值变化及意义）

3. 趋势与形态分析
当前主要趋势判断
支撑位和阻力位（至少3个，精确到小数点后两位）
识别出的形态及其可能含义
关键突破点位及确认条件

4. 交易建议
操作建议（买入/卖出/持有）
建议入场/出场价位
止损价位（精确到小数点后两位）
短期目标价位（精确到小数点后两位）
风险提示（至少3点）

5. 总结展望
对{stock_name}未来5-10个交易日的市场预期并预测价格
需要特别关注的指标或信号
可能影响{stock_name}技术面的关键因素

注意事项:
分析必须基于实际数据，避免过度解读
明确区分已发生的信号和潜在信号
在技术分析中纳入市场环境和板块因素
提供具体数字而非模糊表述（如具体支撑价位而非"有支撑"）
at均衡表达做多和做空的可能性，避免单向偏见
清晰标明高风险信号和矛盾指标
所有分析和建议必须符合技术分析的基本原理
以下是{tech_indicators}的一些解释：
stock_code - 股票代码
date - 交易日期
open - 开盘价
close - 收盘价
high - 当日最高价
low - 当日最低价
volume - 成交量
MA5 - 5日指数移动平均线（短期趋势）
MA20 - 20日指数移动平均线（中期趋势）
MA60 - 60日指数移动平均线（长期趋势）
RSI - 相对强弱指数（衡量股票超买或超卖的状态，>70 可能超买，<30 可能超卖）
MACD - 平滑异同移动平均线（用于判断趋势方向和动量）
Signal - MACD 信号线（MACD 的 9 日指数移动平均）
MACD_hist - MACD 柱状图（MACD 与信号线的差值，正值表示上涨趋势增强，负值表示下跌趋势增强）
BB_upper - 布林带上轨（价格的上限范围）
BB_middle - 布林带中轨（价格的均值，通常为 20 日均线）
BB_lower - 布林带下轨（价格的下限范围）
Volume_MA - 20 日成交量移动平均（用于观察成交量趋势）
Volume_Ratio - 成交量比率（当天成交量 / 20 日成交量均值，高于 1 表示放量，低于 1 表示缩量）
ATR - 平均真实波幅（衡量市场波动性，ATR 越高波动越剧烈）
Volatility - 波动率（ATR / 收盘价，表示波动占价格的比例）
ROC - 变动率指标（衡量过去 10 天的价格变动百分比）
MACD_signal - MACD 交易信号（金叉表示买入信号，死叉表示卖出信号）
RSI_signal - RSI 交易信号（超买表示可能回调，超卖表示可能反弹）
"""


>>>>>>> 66ef9f94
if __name__ == "__main__":
    print(make_system_prompt("What is the capital of France?"))<|MERGE_RESOLUTION|>--- conflicted
+++ resolved
@@ -46,349 +46,5 @@
 Based on the above information, generate a sentiment analysis report for {stock_name}.
 """
 
-<<<<<<< HEAD
-
-=======
->>>>>>> 66ef9f94
-fundamentals_prompt = """
-You are a professional financial analyst specializing in analyzing Chinese stocks. Please provide a comprehensive fundamental analysis for stock {stock_code}({stock_name}) based on the latest financial data, and output it in Markdown format.
-
-## 1. Company Overview
-- Brief introduction to the company's business model
-- Industry position and competitive advantages
-- Historical performance highlights
-
-## 2. Financial Metrics Analysis
-### Profitability
-- Revenue: {revenue}
-- Revenue YoY Growth: {revenue_yoy}%
-- Net Profit: {net_profit}
-- Net Profit YoY Growth: {net_profit_yoy}%
-- Non-Recurring Net Profit: {net_profit_excl_nr}
-- Non-Recurring Net Profit YoY Growth: {net_profit_excl_nr_yoy}%
-- Return on Equity (ROE): {roe}%
-- Diluted ROE: {roe_diluted}%
-- Gross Margin: {gross_margin}%
-- Net Margin: {net_margin}%
-- Basic EPS: {basic_eps}
-
-### Balance Sheet Health
-- Debt-to-Asset Ratio: {debt_ratio}%
-- Debt-to-Equity Ratio: {debt_eq_ratio}%
-- Current Ratio: {current_ratio}
-- Quick Ratio: {quick_ratio}
-- Conservative Quick Ratio: {con_quick_ratio}
-- Net Asset Per Share: {net_asset_ps}
-- Capital Reserve Per Share: {capital_reserve_ps}
-- Retained Earnings Per Share: {retained_earnings_ps}
-
-### Operating Efficiency
-- Operating Cycle: {op_cycle} days
-- Inventory Turnover Ratio: {inventory_turnover_ratio}
-- Inventory Turnover Days: {inventory_turnover_days} days
-- Accounts Receivable Turnover Days: {ar_turnover_days} days
-
-### Cash Flow
-- Operating Cash Flow Per Share: {op_cash_flow_ps}
-
-## 3. Market Valuation
-Please use web search to find and analyze the following metrics:
-- Current P/E Ratio
-- Industry Average P/E Ratio
-- PEG Ratio
-- Forward P/E
-- P/B Ratio
-- Dividend Yield (if applicable)
-
-## 4. Growth Prospects
-Please use web search to find and analyze:
-- Analyst consensus on expected growth rate
-- Industry growth trends
-- Company's expansion plans and new product developments
-- Market share trends
-
-## 5. Industry Comparison
-Please use web search to compare:
-- Performance relative to industry peers
-- Sector trends and outlook
-- Competitive positioning
-
-## 6. Risk Assessment
-- Financial statement audit risks
-- Debt levels and refinancing risks
-- Regulatory and policy risks
-- Industry cyclicality
-- Competition threats
-- Corporate governance concerns
-
-## 7. Fundamental Score and Investment Recommendation
-Based on your comprehensive analysis, please provide:
-- Overall Fundamental Score: [1-5 scale, with 5 being excellent]
-- Investment Recommendation: [Strong Buy, Buy, Hold, Sell, Strong Sell]
-- Justification for your recommendation
-
-## 8. Investment Strategy
-- Short-term outlook (1-4 weeks)
-- Medium-term strategy (1-6 months)
-- Long-term position (6+ months)
-
-## 9. Price Forecast
-Based on fundamental analysis and market conditions, please provide:
-- Price target for 3 months
-- Price target for 6 months
-- Price target for 12 months
-- Key catalysts that might affect the stock price
-
-Please generate a detailed fundamental analysis report based on the above framework. Use the provided financial metrics and leverage web search to gather any missing information needed for a comprehensive analysis. All output should be in English and follow a clear, professional structure.
-Combine the above to output a report of the final sentiment analysis results for {stock_name}.
-<<<<<<< HEAD
-"""
-
-
-technical_prompt = """
-You are a technical analyst. Based on the provided stock and indicator data, please analyze the stock's technical performance.
-
-【Input Information】
-- Stock Code: {stock_code}
-- Stock Name: {stock_name}
-- Analysis Period: {start_date} to {end_date}
-- Technical Indicators: {tech_indicators}
-
-【Analysis Structure】
-
-1. Technical Indicator Analysis
-- Moving averages (MA5, MA20, MA60): trend and crossover signals
-- RSI: overbought (>70) or oversold (<30) status
-- MACD: golden/death cross and histogram trend
-- Bollinger Bands: price position and band width
-- Volume changes and correlation with price action
-- ATR and volatility interpretation
-- ROC (Rate of Change): momentum trend
-
-2. Pattern & Trend Analysis
-- Price trend: upward, downward, or sideways
-- Identification of key support and resistance levels
-- Pattern recognition: head-and-shoulders, double top/bottom, triangle, flag, etc.
-- Confirmed breakout or false breakout detection
-
-3. Signal Synthesis
-- Are indicators consistent or conflicting?
-- Trend prediction: short-term (5–10 days), medium-term (20–60 days), long-term (>60 days)
-- Strength of buy/sell signals
-
-【Output Format】
-Please present a structured technical report for {stock_name}:
-
-1. Basic Summary
-- Stock code, stock name, analysis dates
-- Highest, lowest, closing price during the period
-- Total price change (%) during the analysis period
-
-2. Technical Indicator Interpretation
-- Moving averages relationship and crossovers
-- RSI current value and zone status
-- MACD signals and histogram movement
-- Bollinger Band analysis
-- Volume behavior
-- Volatility assessment (ATR trends)
-
-3. Trend & Pattern Detection
-- Current price trend
-- At least 3 precise support and resistance levels (to 2 decimal places)
-- Identified patterns and implications
-- Key breakout levels and conditions for confirmation
-
-4. Trade Signal Suggestion (optional)
-- Action: Buy / Sell / Hold
-- Entry and exit price suggestion
-- Stop-loss level (2 decimal precision)
-- Target price (short-term)
-- At least 3 risk alerts
-
-5. Summary & Outlook
-- 5–10 day forecast for {stock_name}
-- Key indicators to monitor
-- External factors that may influence technical behavior
-
-【Notes】
-- Ground all analysis in actual indicator data
-- Distinguish confirmed vs. potential signals
-- Incorporate market environment and sector performance context
-- Avoid vague language—use numbers where possible (e.g., exact support levels)
-- Present both bullish and bearish scenarios where applicable
-- Highlight contradictions or high-risk signals clearly
-- Adhere to established technical analysis principles
-"""
-
-
-
-adversarial_prompt = """
-You are a senior investment research analyst with strong critical thinking and risk awareness. Your task is to critically review and challenge the findings of the following three reports from different perspectives:
-
-1. Sentiment Analysis (news, announcements, investor sentiment)
-2. Fundamental Analysis (financial data, valuation, industry dynamics)
-3. Technical Analysis (price trends, indicators, volume behavior)
-
----
-
-【Input Reports】
-🟠 Sentiment Report:
-{sentiment_report}
-
-🟢 Fundamental Report:
-{fundamental_report}
-
-🔵 Technical Report:
-{technical_report}
-
----
-
-Please generate an **adversarial analysis report** based on the following structure:
-
-## 1. Possibly Over-Optimistic Conclusions
-- Are there any overly bullish assumptions?
-- Is there overreliance on a single metric or indicator?
-- Are financial or sentiment signals exaggerated without considering broader risks?
-
-## 2. Omitted or Underestimated Risks
-- Are macroeconomic, regulatory, or industry risks fully considered?
-- Are valuation concerns or corporate governance issues ignored?
-- Are there potential red flags in cash flow, debt, or revenue quality?
-
-## 3. Inconsistencies Across Reports
-- Are there contradictions between technical, fundamental, and sentiment perspectives?
-- Are positive trends in one domain offset by concerns in another?
-
-## 4. Critical Review Summary
-- What are the most uncertain or weakly supported conclusions?
-- Which areas require further verification or caution?
-
-## 5. Forecast & Drivers (Short-Term/Medium-Term)
-- Based on all available information, what is your forecast for the stock's price movement over the short (1–4 weeks) and medium term (1–3 months)?
-- What are the key drivers or signals (e.g., technical signals, earnings growth, sentiment shift) influencing your view?
-
-⚠️ Output Requirements:
-- Use objective, analytical, and professional language.
-- Do not provide investment advice; focus on analytical critique.
-- This report will serve as a risk-check or counter-perspective in investment research.
-
-Language Requirement:
-Please answer in clear, fluent Chinese. Do not use any English characters or phrases.
-
-"""
-
-
-
-
-=======
-报告以中文形式输出。
-"""
-
-technical_prompt = """
-输入格式
-用户将提供以下信息：
-
-股票代码（6位数字）
-股票名称（如：贵州茅台、腾讯控股等）
-分析开始日期（格式：YYYYMMDD）
-分析结束日期（格式：YYYYMMDD）
-技术指标变量（如：MA5、MA20、MA60、RSI、MACD、布林带等）
-
-分析流程
-根据股票信息和技术变量指标{tech_indicators}进行下面的分析：
-
-1.技术指标分析
-移动平均线（MA5、MA20、MA60）趋势和交叉信号
-RSI超买超卖状态（>70为超买，<30为超卖）
-MACD金叉死叉信号及背离现象
-布林带位置和宽度（股价相对于通道的位置）
-成交量变化与价格变化的配合度
-ATR和波动率评估
-ROC动量指标趋势
-
-2.形态识别与趋势分析
-价格趋势判断（上升、下降、盘整）
-关键支撑位和阻力位识别
-形态识别（头肩顶/底、双顶/双底、三角形、旗形等）
-突破确认与假突破识别
-
-3.综合信号评估
-各指标信号之间的互相印证或矛盾
-短期（5-10个交易日）、中期（20-60个交易日）和长期（60个交易日以上）趋势判断
-买入/卖出信号强度评估
-
-
-输出格式
-请以下面的结构输出{stock_name}的分析报告（全中文）：
-1. 基本信息摘要
-股票代码：{stock_code}
-股票名称：{stock_name}
-分析区间：{start_date}至{end_date}
-区间内最高价/最低价/收盘价
-区间内涨跌幅
-
-2. 技术指标分析
-移动平均线分析（5日、20日、60日均线的位置关系和交叉情况）
-RSI分析（当前值及超买超卖状态）
-MACD分析（金叉/死叉信号、柱状图趋势）
-布林带分析（位置、宽度变化）
-成交量分析（与价格变化的匹配度）
-波动率分析（ATR数值变化及意义）
-
-3. 趋势与形态分析
-当前主要趋势判断
-支撑位和阻力位（至少3个，精确到小数点后两位）
-识别出的形态及其可能含义
-关键突破点位及确认条件
-
-4. 交易建议
-操作建议（买入/卖出/持有）
-建议入场/出场价位
-止损价位（精确到小数点后两位）
-短期目标价位（精确到小数点后两位）
-风险提示（至少3点）
-
-5. 总结展望
-对{stock_name}未来5-10个交易日的市场预期并预测价格
-需要特别关注的指标或信号
-可能影响{stock_name}技术面的关键因素
-
-注意事项:
-分析必须基于实际数据，避免过度解读
-明确区分已发生的信号和潜在信号
-在技术分析中纳入市场环境和板块因素
-提供具体数字而非模糊表述（如具体支撑价位而非"有支撑"）
-at均衡表达做多和做空的可能性，避免单向偏见
-清晰标明高风险信号和矛盾指标
-所有分析和建议必须符合技术分析的基本原理
-以下是{tech_indicators}的一些解释：
-stock_code - 股票代码
-date - 交易日期
-open - 开盘价
-close - 收盘价
-high - 当日最高价
-low - 当日最低价
-volume - 成交量
-MA5 - 5日指数移动平均线（短期趋势）
-MA20 - 20日指数移动平均线（中期趋势）
-MA60 - 60日指数移动平均线（长期趋势）
-RSI - 相对强弱指数（衡量股票超买或超卖的状态，>70 可能超买，<30 可能超卖）
-MACD - 平滑异同移动平均线（用于判断趋势方向和动量）
-Signal - MACD 信号线（MACD 的 9 日指数移动平均）
-MACD_hist - MACD 柱状图（MACD 与信号线的差值，正值表示上涨趋势增强，负值表示下跌趋势增强）
-BB_upper - 布林带上轨（价格的上限范围）
-BB_middle - 布林带中轨（价格的均值，通常为 20 日均线）
-BB_lower - 布林带下轨（价格的下限范围）
-Volume_MA - 20 日成交量移动平均（用于观察成交量趋势）
-Volume_Ratio - 成交量比率（当天成交量 / 20 日成交量均值，高于 1 表示放量，低于 1 表示缩量）
-ATR - 平均真实波幅（衡量市场波动性，ATR 越高波动越剧烈）
-Volatility - 波动率（ATR / 收盘价，表示波动占价格的比例）
-ROC - 变动率指标（衡量过去 10 天的价格变动百分比）
-MACD_signal - MACD 交易信号（金叉表示买入信号，死叉表示卖出信号）
-RSI_signal - RSI 交易信号（超买表示可能回调，超卖表示可能反弹）
-"""
-
-
->>>>>>> 66ef9f94
 if __name__ == "__main__":
     print(make_system_prompt("What is the capital of France?"))
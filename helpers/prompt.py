--- conflicted
+++ resolved
@@ -37,7 +37,6 @@
 结合上述内容输出{stock_name}的最终情感分析结果报告。
 """
 
-<<<<<<< HEAD
 fundamentals_prompt = """
 You are a professional financial analyst specializing in analyzing Chinese stocks. Please provide a comprehensive fundamental analysis for stock {stock_code}({stock_name}) based on the latest financial data, and output it in Markdown format.
 
@@ -132,7 +131,6 @@
 报告以中文形式输出。
 """
 
-=======
 technical_prompt = """
 输入格式
 用户将提供以下信息：
@@ -238,6 +236,5 @@
 """
 
 
->>>>>>> f8d05aff
 if __name__ == "__main__":
     print(make_system_prompt("What is the capital of France?"))